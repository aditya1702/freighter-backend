import Fastify, { FastifyRequest } from "fastify";
import axios from "axios";
import helmet from "@fastify/helmet";
import rateLimiter from "@fastify/rate-limit";
import cors from "@fastify/cors";
import { Logger } from "pino";
import { Redis } from "ioredis";
import Prometheus from "prom-client";
import { Networks } from "stellar-sdk-next";
import * as StellarSdk from "stellar-sdk";

import { MercuryClient } from "../service/mercury";
import {
  BlockAidService,
  BlockaidAssetScanResponse,
  ReportTransactionWarningEvent,
} from "../service/blockaid";
import {
  addScannedStatus,
  defaultBenignResponse,
} from "../service/blockaid/helpers/addScanResults";
import { ajv } from "./validators";
import {
  isContractId,
  isPubKey,
  isNetwork,
  NetworkNames,
} from "../helper/validate";
import { NETWORK_URLS, submitTransaction } from "../helper/horizon-rpc";
import {
  SOROBAN_RPC_URLS,
  buildTransfer,
  getContractSpec,
  getIsTokenSpec,
  isSacContractExecutable,
} from "../helper/soroban-rpc";
import { ERROR } from "../helper/error";
import { getSdk } from "../helper/stellar";
import { getUseMercury } from "../helper/mercury";
import { getHttpRequestDurationLabels } from "../helper/metrics";
import { mode } from "../helper/env";
import Blockaid from "@blockaid/client";
import { PriceClient } from "../service/prices";
import { TokenPriceData } from "../service/prices/types";

const API_VERSION = "v1";

export async function initApiServer(
  mercuryClient: MercuryClient,
  blockAidService: BlockAidService,
  priceClient: PriceClient,
  logger: Logger,
  useMercuryConf: boolean,
  useSorobanPublic: boolean,
  register: Prometheus.Registry,
  mode: mode,
  blockaidConfig: {
    useBlockaidDappScanning: boolean;
    useBlockaidTxScanning: boolean;
    useBlockaidAssetScanning: boolean;
    useBlockaidAssetWarningReporting: boolean;
    useBlockaidTransactionWarningReporting: boolean;
  },
  redis?: Redis,
) {
  const routeMetricsStore = new WeakMap<
    FastifyRequest,
    (labels?: Prometheus.LabelValues<string>) => number
  >();
  const httpRequestDurationMicroseconds = new Prometheus.Histogram({
    name: "http_request_duration_s",
    help: "Duration of HTTP requests in seconds",
    labelNames: ["method", "route", "status", "network"],
    buckets: [0.1, 0.5, 1, 2, 5],
    registers: [register],
  });
  register.registerMetric(httpRequestDurationMicroseconds);

  const server = Fastify({
    loggerInstance: logger,
  });
  server.setValidatorCompiler(({ schema }) => {
    return ajv.compile(schema);
  });
  server.register(rateLimiter, {
    max: 100,
    timeWindow: "1 minute",
    redis,
  });

  server.register(helmet, { global: true });
  await server.register(cors, {
    origin: "*",
  });

  server.addHook("onRequest", (request, _, done) => {
    routeMetricsStore.set(
      request,
      httpRequestDurationMicroseconds.startTimer(),
    );
    return done();
  });

  server.addHook("onResponse", (request, reply, done) => {
    const histMetric = routeMetricsStore.get(request);
    if (!histMetric) {
      return done();
    }

    const labels = getHttpRequestDurationLabels(request, reply);
    histMetric(labels);
    return done();
  });

  server.register(
    function (instance, _opts, next) {
      instance.route({
        method: "GET",
        url: "/ping",
        handler: async (_request, reply) => {
          reply.code(200).send("Alive!");
        },
      });

      instance.route({
        method: "GET",
        url: "/rpc-health",
        schema: {
          querystring: {
            type: "object",
            required: ["network"],
            properties: {
              ["network"]: {
                type: "string",
                validator: (qStr: string) => isNetwork(qStr),
              },
            },
          },
        },
        handler: async (
          request: FastifyRequest<{
            Querystring: {
              ["network"]: NetworkNames;
            };
          }>,
          reply,
        ) => {
          const networkUrl = SOROBAN_RPC_URLS[request.query.network];

          if (!networkUrl) {
            return reply.code(400).send("Unknown network");
          }

          const Sdk = getSdk(StellarSdk.Networks[request.query.network]);
          const { SorobanRpc } = Sdk;

          try {
            const server = new SorobanRpc.Server(networkUrl, {
              allowHttp: networkUrl.startsWith("http://"),
            });

            const health = await server.getHealth();
            reply.code(200).send(health);
          } catch (error) {
            reply.code(200).send({ status: "unhealthy", error });
          }
        },
      });

      instance.route({
        method: "GET",
        url: "/horizon-health",
        schema: {
          querystring: {
            type: "object",
            required: ["network"],
            properties: {
              ["network"]: {
                type: "string",
                validator: (qStr: string) => isNetwork(qStr),
              },
            },
          },
        },
        handler: async (
          request: FastifyRequest<{
            Querystring: {
              ["network"]: NetworkNames;
            };
          }>,
          reply,
        ) => {
          const networkUrl = NETWORK_URLS[request.query.network];

          if (!networkUrl) {
            return reply.code(400).send("Unknown network");
          }

          try {
            // cant use the horizon class from sdk, does not expose health)
            const health = await axios.get(`${networkUrl}/health`);
            reply.code(200).send(health.data);
          } catch (error) {
            reply.code(500).send({
              database_connected: null,
              core_up: null,
              core_synced: null,
            });
          }
        },
      });

      instance.route({
        method: "GET",
        url: "/feature-flags",
        handler: async (_request, reply) => {
          reply.code(200).send({ useSorobanPublic });
        },
      });

      instance.route({
        method: "GET",
        url: "/user-notification",
        handler: async (_request, reply) => {
          const response = {
            enabled: false,
            message: "",
          };
          reply.code(200).send(response);
        },
      });

      instance.route({
        method: "GET",
        url: "/account-history/:pubKey",
        schema: {
          params: {
            type: "object",
            required: ["pubKey"],
            properties: {
              ["pubKey"]: {
                type: "string",
                validator: (pubKey: string) => isPubKey(pubKey),
              },
            },
          },
          querystring: {
            type: "object",
            required: ["network"],
            properties: {
              ["network"]: {
                type: "string",
                validator: (qStr: string) => isNetwork(qStr),
              },
            },
          },
        },
        handler: async (
          request: FastifyRequest<{
            Params: { ["pubKey"]: string };
            Querystring: {
              ["network"]: NetworkNames;
            };
          }>,
          reply,
        ) => {
          try {
            const useMercury = await getUseMercury(mode, useMercuryConf, redis);
            const pubKey = request.params["pubKey"];
            const { network } = request.query;
            const { data, error } = await mercuryClient.getAccountHistory(
              pubKey,
              network,
              useMercury,
            );
            if (error) {
              reply.code(400).send(JSON.stringify(error));
            } else {
              reply.code(200).send(data);
            }
          } catch (error) {
            logger.error(error);
            reply.code(500).send(ERROR.SERVER_ERROR);
          }
        },
      });

      instance.route({
        method: "GET",
        url: "/account-balances/:pubKey",
        schema: {
          params: {
            type: "object",
            required: ["pubKey"],
            properties: {
              ["pubKey"]: {
                type: "string",
                validator: (pubKey: string) => isPubKey(pubKey),
              },
            },
          },
          querystring: {
            type: "object",
            required: ["network"],
            properties: {
              ["contract_ids"]: {
                type: "array",
                validator: (qStr: Array<unknown>) =>
                  qStr.map((q) => String(q)).every(isContractId),
              },
              ["network"]: {
                type: "string",
                validator: (qStr: string) => isNetwork(qStr),
              },
            },
          },
        },
        handler: async (
          request: FastifyRequest<{
            Params: { ["pubKey"]: string };
            Querystring: {
              ["contract_ids"]: string[];
              ["network"]: NetworkNames;
            };
          }>,
          reply,
        ) => {
          try {
            const useMercury = await getUseMercury(mode, useMercuryConf, redis);
            const pubKey = request.params["pubKey"];
            const { network } = request.query;

            const skipSorobanPubnet = network === "PUBLIC" && !useSorobanPublic;
            const contractIds =
              request.query["contract_ids"] || ([] as string[]);

            // this returns a composite error/response so we always pass through the whole thing and let the client pick out data/errors.
            const data = await mercuryClient.getAccountBalances(
              pubKey,
              skipSorobanPubnet ? [] : contractIds,
              network,
              useMercury,
            );

            try {
              data.balances = await addScannedStatus(
                data.balances,
                blockAidService,
                network,
                logger,
                blockaidConfig.useBlockaidAssetScanning,
              );
            } catch (e) {
              const scannedBalances = {} as {
                [key: string]: {
                  blockaidData: Blockaid.Token.TokenScanResponse;
                };
              };
              for (const balanceKey of Object.keys(data.balances)) {
                scannedBalances[balanceKey] = {
                  ...data.balances[balanceKey],
                  blockaidData: {
                    ...defaultBenignResponse,
                  },
                };
              }
              data.balances = scannedBalances;
              logger.error(e);
            }

            reply.code(200).send(data);
          } catch (error) {
            logger.error(error);
            reply.code(500).send(ERROR.SERVER_ERROR);
          }
        },
      });

      instance.route({
        method: "GET",
        url: "/token-details/:contractId",
        schema: {
          params: {
            type: "object",
            required: ["contractId"],
            properties: {
              ["contractId"]: {
                type: "string",
                validator: (qStr: string) => isContractId(qStr),
              },
            },
          },
          querystring: {
            type: "object",
            required: ["pub_key", "network"],
            properties: {
              ["pub_key"]: {
                type: "string",
                validator: (pubKey: string) => isPubKey(pubKey),
              },
              ["network"]: {
                type: "string",
                validator: (qStr: string) => isNetwork(qStr),
              },
              ["should_fetch_balance"]: { type: "string" },
            },
          },
        },
        handler: async (
          request: FastifyRequest<{
            Params: { ["contractId"]: string };
            Querystring: {
              ["pub_key"]: string;
              ["network"]: NetworkNames;
              ["should_fetch_balance"]: string;
            };
          }>,
          reply,
        ) => {
          const contractId = request.params["contractId"];
          const { network, pub_key, should_fetch_balance } = request.query;

          const skipSorobanPubnet = network === "PUBLIC" && !useSorobanPublic;
          if (skipSorobanPubnet) {
            return reply.code(400).send("Soroban has been disabled on pubnet");
          }

          try {
            const data = await mercuryClient.tokenDetails(
              pub_key,
              contractId,
              network,
              should_fetch_balance === "true",
            );
            reply.code(200).send(data);
          } catch (error) {
            reply.code(400).send(error);
          }
        },
      });

      instance.route({
        method: "GET",
        url: "/token-spec/:contractId",
        schema: {
          params: {
            type: "object",
            required: ["contractId"],
            properties: {
              ["contractId"]: {
                type: "string",
                validator: (qStr: string) => isContractId(qStr),
              },
            },
          },
          querystring: {
            type: "object",
            required: ["network"],
            properties: {
              ["network"]: {
                type: "string",
                validator: (qStr: string) => isNetwork(qStr),
              },
            },
          },
        },
        handler: async (
          request: FastifyRequest<{
            Params: { ["contractId"]: string };
            Querystring: {
              ["network"]: NetworkNames;
            };
          }>,
          reply,
        ) => {
          const contractId = request.params["contractId"];
          const { network } = request.query;

          const skipSorobanPubnet = network === "PUBLIC" && !useSorobanPublic;
          if (skipSorobanPubnet) {
            return reply.code(400).send("Soroban has been disabled on pubnet");
          }

          try {
            const isToken = await getIsTokenSpec(contractId, network, logger);

            reply.code(200).send({ data: isToken, error: null });
          } catch (error) {
            reply.code(500).send("Unexpected Server Error");
          }
        },
      });

      instance.route({
        method: "GET",
        url: "/contract-spec/:contractId",
        schema: {
          params: {
            type: "object",
            required: ["contractId"],
            properties: {
              ["contractId"]: {
                type: "string",
                validator: (qStr: string) => isContractId(qStr),
              },
            },
          },
          querystring: {
            type: "object",
            required: ["network"],
            properties: {
              ["network"]: {
                type: "string",
                validator: (qStr: string) => isNetwork(qStr),
              },
            },
          },
        },
        handler: async (
          request: FastifyRequest<{
            Params: { ["contractId"]: string };
            Querystring: {
              ["network"]: NetworkNames;
            };
          }>,
          reply,
        ) => {
          const contractId = request.params["contractId"];
          const { network } = request.query;

          const skipSorobanPubnet = network === "PUBLIC" && !useSorobanPublic;
          if (skipSorobanPubnet) {
            return reply.code(400).send("Soroban has been disabled on pubnet");
          }

          try {
            const { result, error } = await getContractSpec(
              contractId,
              network,
              logger,
            );

            reply.code(error ? 400 : 200).send({ data: result, error });
          } catch (error) {
            reply.code(500).send("Unexpected Server Error");
          }
        },
      });

      instance.route({
        method: "GET",
        url: "/is-sac-contract/:contractId",
        schema: {
          params: {
            type: "object",
            required: ["contractId"],
            properties: {
              ["contractId"]: {
                type: "string",
                validator: (qStr: string) => isContractId(qStr),
              },
            },
          },
          querystring: {
            type: "object",
            required: ["network"],
            properties: {
              ["network"]: {
                type: "string",
                validator: (qStr: string) => isNetwork(qStr),
              },
            },
          },
        },
        handler: async (
          request: FastifyRequest<{
            Params: { ["contractId"]: string };
            Querystring: {
              ["network"]: NetworkNames;
            };
          }>,
          reply,
        ) => {
          const contractId = request.params["contractId"];
          const { network } = request.query;

          const skipSorobanPubnet = network === "PUBLIC" && !useSorobanPublic;
          if (skipSorobanPubnet) {
            return reply.code(400).send("Soroban has been disabled on pubnet");
          }

          try {
            const isSacContract = await isSacContractExecutable(
              contractId,
              network,
            );

            reply.code(200).send({ isSacContract });
          } catch (error) {
            reply.code(500).send(ERROR.SERVER_ERROR);
          }
        },
      });

      instance.route({
        method: "GET",
        url: "/scan-dapp",
        schema: {
          querystring: {
            type: "object",
            required: ["url"],
            properties: {
              ["url"]: {
                type: "string",
              },
            },
          },
        },
        handler: async (
          request: FastifyRequest<{
            Querystring: {
              ["url"]: string;
            };
          }>,
          reply,
        ) => {
          const { url } = request.query;
          if (blockaidConfig.useBlockaidDappScanning) {
            try {
              const { data, error } = await blockAidService.scanDapp(url);
              return reply.code(error ? 400 : 200).send({ data, error });
            } catch (error) {
              return reply.code(500).send(ERROR.SERVER_ERROR);
            }
          }
          return reply.code(200).send({
            data: { status: "miss" },
            error: ERROR.SCAN_SITE_DISABLED,
          });
        },
      });

      instance.route({
        method: "GET",
        url: "/scan-tx",
        schema: {
          querystring: {
            type: "object",
            required: ["tx_xdr", "url", "network"],
            properties: {
              ["tx_xdr"]: {
                type: "string",
              },
              ["url"]: {
                type: "string",
              },
              ["network"]: {
                type: "string",
                validator: (qStr: string) => isNetwork(qStr),
              },
            },
          },
        },
        handler: async (
          request: FastifyRequest<{
            Querystring: {
              ["tx_xdr"]: string;
              ["url"]: string;
              ["network"]: NetworkNames;
            };
          }>,
          reply,
        ) => {
          const { tx_xdr, url, network } = request.query;
          if (blockaidConfig.useBlockaidTxScanning) {
            try {
              const { data, error } = await blockAidService.scanTx(
                tx_xdr,
                url,
                network,
              );
              return reply.code(error ? 400 : 200).send({ data, error });
            } catch (error) {
              return reply.code(500).send(ERROR.SERVER_ERROR);
            }
          }
          return reply
            .code(200)
            .send({ data: null, error: ERROR.SCAN_TX_DISABLED });
        },
      });

      instance.route({
        method: "GET",
        url: "/scan-asset",
        schema: {
          querystring: {
            type: "object",
            required: ["address"],
            properties: {
              ["address"]: {
                type: "string",
              },
            },
          },
        },
        handler: async (
          request: FastifyRequest<{
            Querystring: {
              ["address"]: string;
            };
          }>,
          reply,
        ) => {
          const { address } = request.query;

          if (blockaidConfig.useBlockaidAssetScanning) {
            try {
              const { data, error } = await blockAidService.scanAsset(address);
              return reply.code(error ? 400 : 200).send({ data, error });
            } catch (error) {
              return reply.code(500).send(ERROR.SERVER_ERROR);
            }
          }
          return reply.code(200).send({
            data: { ...defaultBenignResponse, address },
            error: ERROR.SCAN_ASSET_DISABLED,
          });
        },
      });

      instance.route({
        method: "GET",
        url: "/scan-asset-bulk",
        schema: {
          querystring: {
            type: "object",
            required: ["asset_ids"],
            properties: {
              ["asset_ids"]: {
                type: "array",
                validator: (qStr: Array<unknown>) =>
                  qStr
                    .map((q) => String(q).split("-")[1])
                    .every((k) => isContractId(k) || isPubKey(k)),
              },
            },
          },
        },
        handler: async (
          request: FastifyRequest<{
            Querystring: {
              ["asset_ids"]: string[];
            };
          }>,
          reply,
        ) => {
          const { asset_ids } = request.query;
          if (blockaidConfig.useBlockaidAssetScanning) {
            try {
              const { data, error } =
                await blockAidService.scanAssetBulk(asset_ids);
              return reply.code(error ? 400 : 200).send({ data, error });
            } catch (error) {
              return reply.code(500).send(ERROR.SERVER_ERROR);
            }
          }
          const defaultResponse: {
            [addres: string]: BlockaidAssetScanResponse;
          } = {};
          asset_ids.forEach((address) => {
            defaultResponse[address] = {
              ...defaultBenignResponse,
            };
          });
          return reply.code(200).send({
            data: { results: defaultResponse },
            error: ERROR.SCAN_ASSET_DISABLED,
          });
        },
      });

      instance.route({
        method: "GET",
<<<<<<< HEAD
        url: "/token-prices",
        schema: {
          querystring: {
            type: "object",
            required: ["tokens"],
            properties: {
              ["tokens"]: {
                type: "array",
                items: { type: "string" },
=======
        url: "/report-asset-warning",
        schema: {
          querystring: {
            type: "object",
            required: ["details", "address"],
            properties: {
              ["details"]: {
                type: "string",
              },
              ["address"]: {
                type: "string",
>>>>>>> 577060ef
              },
            },
          },
        },
        handler: async (
          request: FastifyRequest<{
            Querystring: {
<<<<<<< HEAD
              ["tokens"]: string[];
=======
              ["details"]: string;
              ["address"]: string;
>>>>>>> 577060ef
            };
          }>,
          reply,
        ) => {
<<<<<<< HEAD
          try {
            const { tokens } = request.query;
            const prices: { [key: string]: TokenPriceData | null } = {};

            // Get prices for all tokens in parallel
            await Promise.all(
              tokens.map(async (token) => {
                prices[token] = await priceClient.getPrice(token);
              }),
            );

            reply.code(200).send({ data: prices });
          } catch (error) {
            logger.error("Error getting token prices:", error);
            reply.code(500).send(ERROR.SERVER_ERROR);
          }
=======
          const { details, address } = request.query;

          if (blockaidConfig.useBlockaidAssetWarningReporting) {
            try {
              const { data, error } = await blockAidService.reportAssetWarning(
                details,
                address,
              );
              return reply.code(error ? 400 : 200).send({ data, error });
            } catch (error) {
              return reply.code(500).send({ error: ERROR.SERVER_ERROR });
            }
          }
          return reply.code(200).send({
            error: ERROR.REPORT_ASSET_DISABLED,
          });
        },
      });

      instance.route({
        method: "GET",
        url: "/report-transaction-warning",
        schema: {
          querystring: {
            type: "object",
            required: ["details", "request_id", "event"],
            properties: {
              ["details"]: {
                type: "string",
              },
              ["request_id"]: {
                type: "string",
              },
              ["event"]: {
                type: "string",
              },
            },
          },
        },
        handler: async (
          request: FastifyRequest<{
            Querystring: {
              ["details"]: string;
              ["request_id"]: string;
              ["event"]: ReportTransactionWarningEvent;
            };
          }>,
          reply,
        ) => {
          const { details, request_id, event } = request.query;

          if (blockaidConfig.useBlockaidTransactionWarningReporting) {
            try {
              const { data, error } =
                await blockAidService.reportTransactionWarning(
                  details,
                  request_id,
                  event,
                );
              return reply.code(error ? 400 : 200).send({ data, error });
            } catch (error) {
              return reply.code(500).send({ error: ERROR.SERVER_ERROR });
            }
          }
          return reply.code(200).send({
            error: ERROR.REPORT_TRANSACTION_DISABLED,
          });
>>>>>>> 577060ef
        },
      });

      instance.route({
        method: "POST",
        url: "/subscription/token",
        schema: {
          body: {
            type: "object",
            required: ["contract_id", "pub_key", "network"],
            properties: {
              contract_id: { type: "string" },
              pub_key: { type: "string" },
              network: { type: "string" },
            },
          },
          response: {
            200: {
              type: "object",
              properties: {
                data: { type: "object" },
              },
            },
          },
        },
        handler: async (
          request: FastifyRequest<{
            Body: {
              contract_id: string;
              pub_key: string;
              network: NetworkNames;
            };
          }>,
          reply,
        ) => {
          const { contract_id, pub_key, network } = request.body;
          const useMercury = await getUseMercury(mode, useMercuryConf, redis);
          if (!useMercury) {
            return reply.code(400).send(JSON.stringify("Mercury disabled"));
          }

          try {
            const { data, error } = await mercuryClient.tokenSubscription(
              contract_id,
              pub_key,
              network,
            );
            if (error) {
              reply.code(400).send(JSON.stringify(error));
            } else {
              reply.code(200).send(data);
            }
          } catch (error) {
            logger.error(error);
            return reply.code(500).send(ERROR.SERVER_ERROR);
          }
        },
      });

      instance.route({
        method: "POST",
        url: "/subscription/account",
        schema: {
          body: {
            type: "object",
            required: ["pub_key", "network"],
            properties: {
              pub_key: { type: "string" },
              network: { type: "string" },
            },
          },
          response: {
            200: {
              type: "object",
              properties: {
                data: { type: "object" },
              },
            },
          },
        },
        handler: async (
          request: FastifyRequest<{
            Body: { pub_key: string; network: NetworkNames };
          }>,
          reply,
        ) => {
          const { pub_key, network } = request.body;
          const useMercury = await getUseMercury(mode, useMercuryConf, redis);
          if (!useMercury) {
            return reply.code(400).send(JSON.stringify("Mercury disabled"));
          }

          try {
            const { data, error } = await mercuryClient.accountSubscription(
              pub_key,
              network,
            );
            if (error) {
              reply.code(400).send(JSON.stringify(error));
            } else {
              reply.code(200).send(data);
            }
          } catch (error) {
            logger.error(error);
            return reply.code(500).send(ERROR.SERVER_ERROR);
          }
        },
      });

      instance.route({
        method: "POST",
        url: "/subscription/token-balance",
        schema: {
          body: {
            type: "object",
            required: ["contract_id", "pub_key", "network"],
            properties: {
              contract_id: { type: "string" },
              pub_key: { type: "string" },
              network: { type: "string" },
            },
          },
          response: {
            200: {
              type: "object",
              properties: {
                data: { type: "object" },
              },
            },
          },
        },
        handler: async (
          request: FastifyRequest<{
            Body: {
              pub_key: string;
              contract_id: string;
              network: NetworkNames;
            };
          }>,
          reply,
        ) => {
          const { pub_key, contract_id, network } = request.body;

          const useMercury = await getUseMercury(mode, useMercuryConf, redis);
          if (!useMercury) {
            return reply.code(400).send(JSON.stringify("Mercury disabled"));
          }

          try {
            const { data, error } =
              await mercuryClient.tokenBalanceSubscription(
                contract_id,
                pub_key,
                network,
              );
            if (error) {
              reply.code(400).send(JSON.stringify(error));
            } else {
              reply.code(200).send(data);
            }
          } catch (error) {
            logger.error(error);
            return reply.code(500).send(ERROR.SERVER_ERROR);
          }
        },
      });

      instance.route({
        method: "POST",
        url: "/submit-tx",
        schema: {
          body: {
            type: "object",
            required: ["signed_xdr", "network_url", "network_passphrase"],
            properties: {
              signed_xdr: { type: "string" },
              network_url: { type: "string" },
              network_passphrase: { type: "string" },
            },
          },
        },
        handler: async (
          request: FastifyRequest<{
            Body: {
              signed_xdr: string;
              network_url: string;
              network_passphrase: string;
            };
          }>,
          reply,
        ) => {
          const { signed_xdr, network_url, network_passphrase } = request.body;
          try {
            const { data, error } = await submitTransaction(
              signed_xdr,
              network_url,
              network_passphrase,
            );
            if (error) {
              reply.code(400).send(JSON.stringify(error));
            } else {
              reply.code(200).send(data);
            }
          } catch (error) {
            logger.error(error);
            return reply.code(500).send(ERROR.SERVER_ERROR);
          }
        },
      });

      instance.route({
        method: "POST",
        url: "/simulate-tx",
        schema: {
          body: {
            type: "object",
            required: ["xdr", "network_url", "network_passphrase"],
            properties: {
              xdr: { type: "string" },
              network_url: { type: "string" },
              network_passphrase: { type: "string" },
            },
          },
        },
        handler: async (
          request: FastifyRequest<{
            Body: {
              xdr: string;
              network_url: string;
              network_passphrase: string;
            };
          }>,
          reply,
        ) => {
          const { xdr, network_url, network_passphrase } = request.body;

          try {
            const Sdk = getSdk(network_passphrase as Networks);
            const tx = Sdk.TransactionBuilder.fromXDR(xdr, network_passphrase);
            const server = new Sdk.SorobanRpc.Server(network_url);
            const simulationResponse = await server.simulateTransaction(tx);
            const preparedTransaction = Sdk.SorobanRpc.assembleTransaction(
              tx,
              simulationResponse,
            )
              .build()
              .toXDR();

            const data = {
              simulationResponse,
              preparedTransaction,
            };
            reply.code(200).send(data);
          } catch (error) {
            logger.error(JSON.stringify(error));
            reply.code(400).send(JSON.stringify(error));
          }
        },
      });

      instance.route({
        method: "POST",
        url: "/simulate-token-transfer",
        schema: {
          body: {
            type: "object",
            required: [
              "address",
              "pub_key",
              "memo",
              "params",
              "network_url",
              "network_passphrase",
            ],
            properties: {
              address: { type: "string" },
              pub_key: { type: "string" },
              memo: { type: "string" },
              fee: { type: "string" },
              params: { type: "object" },
              network_url: { type: "string" },
              network_passphrase: { type: "string" },
            },
          },
        },
        handler: async (
          request: FastifyRequest<{
            Body: {
              address: string;
              pub_key: string;
              memo: string;
              fee?: string;
              params: Record<string, string>;
              network_url: string;
              network_passphrase: string;
            };
          }>,
          reply,
        ) => {
          const {
            address,
            pub_key,
            memo,
            fee,
            params,
            network_url,
            network_passphrase,
          } = request.body;

          try {
            const Sdk = getSdk(network_passphrase as Networks);
            const _fee = fee || Sdk.BASE_FEE;
            const server = new Sdk.SorobanRpc.Server(network_url, {
              allowHttp: network_url.startsWith("http://"),
            });
            const sourceAccount = await server.getAccount(pub_key);
            const builder = new Sdk.TransactionBuilder(sourceAccount, {
              fee: _fee,
              networkPassphrase: network_passphrase,
            });
            const _params = [
              new Sdk.Address(params.publicKey).toScVal(), // from
              new Sdk.Address(params.destination).toScVal(), // to
              new Sdk.XdrLargeInt("i128", params.amount).toI128(), // amount
            ];
            const tx = buildTransfer(
              address,
              _params,
              memo,
              builder,
              network_passphrase as Networks,
            );
            const simulationResponse = (await server.simulateTransaction(
              tx,
            )) as StellarSdk.SorobanRpc.Api.SimulateTransactionSuccessResponse;

            const preparedTransaction = Sdk.SorobanRpc.assembleTransaction(
              tx,
              simulationResponse,
            );

            const built = preparedTransaction.build();
            switch (built.operations[0].type) {
              case "invokeHostFunction": {
                const sorobanOp = built
                  .operations[0] as StellarSdk.Operation.InvokeHostFunction;
                const auths = sorobanOp.auth || [];

                for (const auth of auths) {
                  if (
                    auth.credentials().switch() !==
                    Sdk.xdr.SorobanCredentialsType.sorobanCredentialsSourceAccount()
                  ) {
                    throw new Error(ERROR.ACCOUNT_NOT_SOURCE);
                  }

                  if (auth.rootInvocation().subInvocations().length) {
                    throw new Error(ERROR.AUTH_SUB_INVOCATIONS);
                  }
                }
              }
            }

            const data = {
              simulationResponse,
              preparedTransaction: built.toXDR(),
            };
            reply.code(200).send(data);
          } catch (error) {
            reply.code(400).send(error);
          }
        },
      });

      next();
    },
    { prefix: `/api/${API_VERSION}` },
  );

  return server;
}<|MERGE_RESOLUTION|>--- conflicted
+++ resolved
@@ -782,17 +782,6 @@
 
       instance.route({
         method: "GET",
-<<<<<<< HEAD
-        url: "/token-prices",
-        schema: {
-          querystring: {
-            type: "object",
-            required: ["tokens"],
-            properties: {
-              ["tokens"]: {
-                type: "array",
-                items: { type: "string" },
-=======
         url: "/report-asset-warning",
         schema: {
           querystring: {
@@ -804,42 +793,19 @@
               },
               ["address"]: {
                 type: "string",
->>>>>>> 577060ef
-              },
-            },
-          },
-        },
-        handler: async (
-          request: FastifyRequest<{
-            Querystring: {
-<<<<<<< HEAD
-              ["tokens"]: string[];
-=======
+              },
+            },
+          },
+        },
+        handler: async (
+          request: FastifyRequest<{
+            Querystring: {
               ["details"]: string;
               ["address"]: string;
->>>>>>> 577060ef
-            };
-          }>,
-          reply,
-        ) => {
-<<<<<<< HEAD
-          try {
-            const { tokens } = request.query;
-            const prices: { [key: string]: TokenPriceData | null } = {};
-
-            // Get prices for all tokens in parallel
-            await Promise.all(
-              tokens.map(async (token) => {
-                prices[token] = await priceClient.getPrice(token);
-              }),
-            );
-
-            reply.code(200).send({ data: prices });
-          } catch (error) {
-            logger.error("Error getting token prices:", error);
-            reply.code(500).send(ERROR.SERVER_ERROR);
-          }
-=======
+            };
+          }>,
+          reply,
+        ) => {
           const { details, address } = request.query;
 
           if (blockaidConfig.useBlockaidAssetWarningReporting) {
@@ -907,7 +873,48 @@
           return reply.code(200).send({
             error: ERROR.REPORT_TRANSACTION_DISABLED,
           });
->>>>>>> 577060ef
+        },
+      });
+
+      instance.route({
+        method: "GET",
+        url: "/token-prices",
+        schema: {
+          querystring: {
+            type: "object",
+            required: ["tokens"],
+            properties: {
+              ["tokens"]: {
+                type: "array",
+                items: { type: "string" },
+              },
+            },
+          },
+        },
+        handler: async (
+          request: FastifyRequest<{
+            Querystring: {
+              ["tokens"]: string[];
+            };
+          }>,
+          reply,
+        ) => {
+          try {
+            const { tokens } = request.query;
+            const prices: { [key: string]: TokenPriceData | null } = {};
+
+            // Get prices for all tokens in parallel
+            await Promise.all(
+              tokens.map(async (token) => {
+                prices[token] = await priceClient.getPrice(token);
+              }),
+            );
+
+            reply.code(200).send({ data: prices });
+          } catch (error) {
+            logger.error("Error getting token prices:", error);
+            reply.code(500).send(ERROR.SERVER_ERROR);
+          }
         },
       });
 
